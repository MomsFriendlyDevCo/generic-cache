import _ from 'lodash';
import Cache from '#cache';
import {expect} from 'chai';
import mlog from 'mocha-logger';

[
	'filesystem',
	'memory',
	'memcached',
	'mongodb',
	'redis',
].forEach(mod => {

	describe(`${mod} module`, function() {
		let cache;
		before(()=> {
			this.timeout(5000);
<<<<<<< HEAD
			cache = new Cache({module: mod, keyMangle: key => 'blah' + key})
=======
			// NOTE: This instance may report things known by other instance. Using "mod" in key restricts it to own items
			cache = new Cache({modules: mod, keyMangle: key => mod + key})
>>>>>>> a40d40d7
				.on('loadedMod', mod => mlog.log('Loaded mod', mod))
				.on('noMods', ()=> {
					mlog.log('Module unavailable');
				})

			return cache.init();
		});

		before('clear out existing items', ()=> {
			if (!cache.can('clear')) return;
			return cache.clear();
		});

		after(()=> cache.destroy());

		it('should store simple key/vals (as single setter)', ()=>
			cache.set('foo', 'Foo')
		);

		it('should query the size of simple key/vals', function() {
			if (!cache.can('size')) return this.skip();
			return cache.size('foo')
				.then(val => expect(val).to.be.at.least(5))
		});

		it('should store simple key/vals (as object)', ()=>
			cache.set({
				bar: 'Bar',
				baz: 'Baz',
			})
		);

		it('should restore simple values (foo)', ()=>
			cache.get('foo')
				.then(val => expect(val).to.be.equal('Foo'))
		);

		it('should restore simple values (bar)', ()=>
			cache.get('bar')
				.then(val => expect(val).to.be.equal('Bar'))
		);

		it('should restore simple values (baz)', ()=>
			cache.get('baz')
				.then(val => expect(val).to.be.equal('Baz'))
		);

		it('should restore simple values again (baz)', ()=>
			cache.get('baz')
				.then(val => expect(val).to.be.equal('Baz'))
		);

		it('should restore native JS primitives', function() {
			if (mod == 'mongodb') return this.skip(); // Mongo doesn't use a serializer so most of the special types will probably fail
			let sampleObject = {
				arrays: [[1, 2, 3], [], [[[]]], [-10, 'Hello', Infinity]],
				booleans: [true, false],
				dates: [new Date(), new Date(Date.now() + _.random(100000, 999999)), new Date(Date.now() - _.random(100000, 999999))],
				// Functions never compare directly in Mocha for some reason
				//functions: [()=> false, arg => console.log(arg), (a, b, c) => a + b / c],
				nullables: [null, undefined],
				numbers: [0, 123, NaN, Infinity, -Infinity, -5, 928, 312312.312312],
				objects: [{foo: 1, bar: 2, baz: {bazFoo: 3}}, {}, {subKey: [1, 2, {}]}],
				regex: [/./, /^start/, /end$/, /global/g, /multi-global/mg],
				sets: [new Set([1, 2, 3, 10]), new Set()],
				strings: ['', 'a', 'Hello World', '😈🙓😿'],
			};

			return cache.set('testTypes', _.cloneDeep(sampleObject))
				.then(()=> cache.get('testTypes'))
				.then(val => {
					expect(val).to.deep.equal(sampleObject);
					return cache.unset('testTypes');
				})
		});

		it('should restore complex nested objects', ()=> {
			let sampleObject = {
				foo: 'Foo',
				bar: {
					barFoo: _.random(10000, 99999),
					barBar: 'String-' + _.random(10000, 99999),
					barBaz: _.random(1) ? true : false,
				},
				baz: {
					bazFoo: {
						bazFooFoo: 'hello',
						bazFooBar: _.times(100, ()=> _.random(10000, 99999)),
						bazFooBaz: {
							bazFooBazFoo: {
								bazFooBazFooFoo: 123,
								bazFooBazFooBar: [1, 2, 3],
							},
						},
					},
				},
			};

			return cache.set('testNested', sampleObject)
				.then(()=> cache[cache.can('size') ? 'size' : 'get']('testNested'))
				.then(val => {
					if (cache.can('size')) expect(val).to.be.at.least(800);
					return cache.get('testNested'); // TODO: We just "get" above, now "get" again; Could simply test in this block
				})
				.then(val => expect(val).to.deep.equal(sampleObject))
				.then(()=> cache.unset('testNested'))
		});

		it('should get a list of the current cache IDs', function() {
			if (!cache.can('list')) return this.skip();
			return cache.list()
				.then(res => {
					expect(res).to.be.an('array');
					expect(res).to.have.length.above(2);
					res.forEach(i => {
						expect(i).to.have.property('id');
						expect(i.id).to.be.oneOf([mod + 'foo', mod + 'bar', mod + 'baz']);
					});
				});
		});

		it('should unset a single value', ()=>
			cache.set('unFoo', true)
				.then(()=> cache.unset('unFoo'))
				.then(()=> cache.get('unFoo'))
				.then(val => expect(val).to.be.undefined)
		);

		it('should unset multiple values', ()=>
			cache.set({unFoo: 'Foo!', unBar: 'Bar!', unBaz: 'Baz!'})
				.then(()=> cache.unset(['unFoo', 'unBar', 'unBaz']))
				.then(()=> cache.get(['unFoo', 'unBar', 'unBaz']))
				.then(vals => expect(vals).to.be.deep.equal({unFoo: undefined, unBar: undefined, unBaz: undefined}))
		);

		it('should expire an entry with 100ms', ()=>
			cache.set('quzz', 'Quzz!', new Date(Date.now() + 100))
				.then(()=> new Promise(resolve => setTimeout(resolve, 101)))
				.then(()=> cache.get('quzz'))
				.then(val => expect(val).to.be.undefined)
		);

		it('should expire an entry within 1s', ()=>
			cache.set('flarp', 'Flarp!', '1s')
				.then(()=> new Promise(resolve => setTimeout(resolve, 1200)))
				.then(()=> cache.get('flarp!'))
				.then(val => expect(val).to.be.undefined)
		);

		it('to not return non-existant values', ()=>
			cache.get('nonExistant1')
				.then(val => expect(val).to.be.undefined)
		);

		it('to not return non-existant values - with a fallback', ()=>
			cache.get('nonExistant2', 'FALLBACK!')
				.then(val => expect(val).to.be.equal('FALLBACK!'))
		);

		it('to not return non-existant values (using has promise)', ()=>
			cache.has('nonExistant')
				.then(v => expect(v).to.be.equal(false))
		);

		it('to correctly return that it has set values', ()=>
			cache.set('someValue', 'Hello World')
				.then(()=> cache.has('someValue'))
				.then(res => expect(res).to.be.true)
				.then(()=> cache.unset('someValue'))
		);

		it('should clean all expired items', function() {
			if (!cache.can('clean')) return this.skip();
			return cache.clean()
				.then(()=> cache.list())
				.then(list => {
					expect(list).to.be.an('array');
					expect(list).to.have.length.above(2); // Three items should still be around, not having expired
				});
		});

		it('should clear all items', function() {
			if (!cache.can('clear')) return this.skip();
			return cache.clear();
		});

		it('should handle autoCleaning', function(done) {
			if (!cache.can('clean')) return this.skip();
			let fired = {setup: 0, start: 0, end: 0, error: 0};

			let listenSetup = ()=> fired.setup++;
			let listenStart = ()=> fired.start++;
			let listenEnd = ()=> fired.end++;
			let listenError = ()=> fired.error++;

			cache.autoClean(100)
				.on('autoCleanSet', listenSetup)
				.on('autoClean', listenStart)
				.on('autoCleanEnd', listenEnd)
				.on('error', listenError)

			setTimeout(()=> {
				expect(fired).to.be.deep.equal({setup: 1, start: 1, end: 1, error: 0});

				cache
					.off('autoCleanSet', listenSetup)
					.off('autoCleanStart', listenStart)
					.off('autoCleanEnd', listenEnd)
					.off('error', listenError)

				done();
			}, 500);
		});

	});

});<|MERGE_RESOLUTION|>--- conflicted
+++ resolved
@@ -1,26 +1,35 @@
+/**
+* Run tests on all available modules, in series
+*
+* @param {String} [process.env.TEST_MODULES] CSV of specific modules to run, if omitted all are used
+*
+* @example Test only the Redis + Memory modules
+* TEST_MODULES=redis,memory mocha test/modules
+*/
+
 import _ from 'lodash';
 import Cache from '#cache';
 import {expect} from 'chai';
 import mlog from 'mocha-logger';
 
-[
-	'filesystem',
-	'memory',
-	'memcached',
-	'mongodb',
-	'redis',
-].forEach(mod => {
+( // Determine which modules to test
+	process.env.TEST_MODULES
+		? process.env.TEST_MODULES.split(/\s*,\s*/)
+		: [
+			'filesystem',
+			'memory',
+			'memcached',
+			'mongodb',
+			'redis',
+		]
+).forEach(mod => {
 
 	describe(`${mod} module`, function() {
 		let cache;
 		before(()=> {
 			this.timeout(5000);
-<<<<<<< HEAD
-			cache = new Cache({module: mod, keyMangle: key => 'blah' + key})
-=======
 			// NOTE: This instance may report things known by other instance. Using "mod" in key restricts it to own items
 			cache = new Cache({modules: mod, keyMangle: key => mod + key})
->>>>>>> a40d40d7
 				.on('loadedMod', mod => mlog.log('Loaded mod', mod))
 				.on('noMods', ()=> {
 					mlog.log('Module unavailable');
@@ -156,12 +165,13 @@
 				.then(vals => expect(vals).to.be.deep.equal({unFoo: undefined, unBar: undefined, unBaz: undefined}))
 		);
 
-		it('should expire an entry with 100ms', ()=>
-			cache.set('quzz', 'Quzz!', new Date(Date.now() + 100))
-				.then(()=> new Promise(resolve => setTimeout(resolve, 101)))
+		it('should expire an entry with 100ms', function() {
+			if (mod == 'redis') return this.skip(); // Redis doesnt like <1s expire times as of NPM Redis@4.6.6 / Redis Server@7.0.11 - MC 2023-05-10
+			return cache.set('quzz', 'Quzz!', new Date(Date.now() + 100))
+				.then(()=> new Promise(resolve => setTimeout(resolve, 120)))
 				.then(()=> cache.get('quzz'))
 				.then(val => expect(val).to.be.undefined)
-		);
+		});
 
 		it('should expire an entry within 1s', ()=>
 			cache.set('flarp', 'Flarp!', '1s')
