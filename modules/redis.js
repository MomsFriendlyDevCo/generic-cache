--- conflicted
+++ resolved
@@ -1,53 +1,39 @@
-<<<<<<< HEAD
 import _ from 'lodash';
 import redis from 'redis';
-=======
-var _ = require('lodash');
-var redis = require('redis');
-var debug = require('debug')('cache:redis');
->>>>>>> a40d40d7
 
 export default function(settings, cache) {
 	let driver = {};
 
 	driver.settings = _.defaultsDeep(settings, {
-		serialize: cache.settings.serialize,
-		deserialize: cache.settings.deserialize,
-
-		// NOTE: Expects these params: https://github.com/redis/node-redis/blob/master/docs/client-configuration.md
 		redis: {
-			socket: {
-				reconnectStrategy: () => undefined, // Stop after first try
-			}
+			serialize: cache.settings.serialize,
+			deserialize: cache.settings.deserialize,
+			retry_strategy: ()=> undefined, // Stop after first try
 		},
 	});
 
-<<<<<<< HEAD
-	driver.canLoad = ()=> new Promise(resolve =>
-		driver.client = redis.createClient(driver.settings.redis)
-			.on('error', ()=> resolve(false))
-			.on('ready', ()=> resolve(true))
-	);
-=======
 	driver.canLoad = ()=> {
-		debug('canLoad', driver.settings.redis);
+		cache.debug('canLoad', driver.settings.redis);
 		driver.client = redis.createClient(driver.settings.redis);
 		return driver.client.connect()
 			.then(() => true)
 			.catch(() => false);
 	};
->>>>>>> a40d40d7
 
 	driver.set = (key, val, expiry) => {
 		if (!expiry) {
 			return driver.client.set(key, driver.settings.serialize(val));
 		} else {
-			return driver.client.set(
+			let payload = [
+			];
+			return driver.client.set(...[
 				key,
 				driver.settings.serialize(val),
-				'PX', // Prefix that next command is the timeout in MS
-				Math.floor(expiry ? expiry - Date.now() : driver.settings.memcached.lifetime), // Timeout in MS
-			);
+				...(expiry && [
+					'PXAT', // Prefix that next operand expiry date (in milliseconds)
+					expiry.getTime() // Millisecond date to timeout
+				]),
+			]);
 		}
 	};
 
@@ -64,13 +50,8 @@
 		return driver.client.del(key);
 	};
 
-<<<<<<< HEAD
-	driver.list = ()=> new Promise((resolve, reject) => {
-		let glob = driver.utilRegExpToGlob(driver.settings.keyQuery());
-=======
 	driver.list = ()=> {
 		var glob = driver.utilRegExpToGlob(driver.settings.keyQuery());
->>>>>>> a40d40d7
 		if (glob == '.') glob = '*'; // Convert single char (anything) matches to glob all
 
 		return driver.client.keys(glob)
